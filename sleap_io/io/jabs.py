--- conflicted
+++ resolved
@@ -278,15 +278,6 @@
     num_frames = int(max([x.frame_idx for x in labels]) + 1)
     # If there is metadata available for the video, use that
     if video.shape:
-<<<<<<< HEAD
-        num_frames = int(max(num_frames, video.shape[0]))
-    num_keypoints = [len(x.nodes) for x in all_labels.skeletons if x.name == "Mouse"]
-    if len(num_keypoints) == 0:
-        num_keypoints = 12
-    else:
-        num_keypoints = num_keypoints[0]
-
-=======
         num_frames = max(num_frames, video.shape[0])
     if len(all_labels.skeletons) == 1:
         skeleton = all_labels.skeleton
@@ -296,7 +287,6 @@
             raise ValueError("No mouse skeleton found in labels.")
         skeleton = skeleton[0]
     num_keypoints = len(skeleton.nodes)
->>>>>>> b15e36ed
     num_mice = get_max_ids_in_video(labels, key="Mouse")
     # Note that this 1-indexes identities
     track_2_idx = {
